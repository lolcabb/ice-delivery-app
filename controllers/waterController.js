--- conflicted
+++ resolved
@@ -100,25 +100,7 @@
 
         for (const logData of logs) {
             const { stage_id, test_session, ph_value, tds_ppm_value, ec_us_cm_value, hardness_mg_l_caco3 } = logData;
-<<<<<<< HEAD
             
-            // Validate required fields
-            if (!stage_id || !test_session) {
-                throw new Error('Missing required fields: stage_id and test_session');
-            }
-            
-            // Create timestamp for the session
-            const hour = test_session === 'Morning' ? '08:00:00' : '14:00:00';
-            const timestamp = new Date(`${date}T${hour}Z`).toISOString();
-            
-            // PostgreSQL UPSERT using ON CONFLICT tied to unique constraint on stage, session and date
-            const query = `
-                INSERT INTO water_quality_logs
-                    (stage_id, test_session, test_timestamp, ph_value, tds_ppm_value, ec_us_cm_value, hardness_mg_l_caco3, recorded_by_user_id, created_at)
-                VALUES ($1, $2, $3, $4, $5, $6, $7, $8, NOW())
-                ON CONFLICT ON CONSTRAINT water_quality_logs_stage_session_test_date_key
-=======
-
             const [year, month, day] = date.split('-').map(Number);
             const hour = test_session === 'Morning' ? 8 : 14;
             const timestamp = new Date(Date.UTC(year, month - 1, day, hour)).toISOString();
@@ -127,8 +109,7 @@
                 INSERT INTO water_quality_logs
                     (stage_id, test_session, test_timestamp, ph_value, tds_ppm_value, ec_us_cm_value, hardness_mg_l_caco3, recorded_by_user_id, created_at, updated_at)
                 VALUES ($1, $2, $3, $4, $5, $6, $7, $8, NOW(), NOW())
-                ON CONFLICT (stage_id, test_session, DATE(test_timestamp))
->>>>>>> 5ab0a02d
+                ON CONFLICT ON CONSTRAINT water_quality_logs_stage_session_test_date_key
                 DO UPDATE SET
                     ph_value = EXCLUDED.ph_value,
                     tds_ppm_value = EXCLUDED.tds_ppm_value,
