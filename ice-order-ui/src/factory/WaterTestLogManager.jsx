import React, { useState, useEffect, useCallback } from 'react';
import { Droplets, Plus, Calendar, AlertTriangle, X, BarChart3, Search, Filter } from 'lucide-react';
import { apiService } from '../apiService';
import { getISODate } from '../utils/dateUtils';

import WaterDashboard from './WaterDashboard';
import WaterLogForm from './WaterLogForm';

export default function WaterTestLogManager() {
    const [logs, setLogs] = useState([]);
    const [stages, setStages] = useState([]);
    const [selectedDate, setSelectedDate] = useState(getISODate(new Date()));
    const [loading, setLoading] = useState(true);
    const [error, setError] = useState(null);
    const [showLogForm, setShowLogForm] = useState(false);
    const [showDashboard, setShowDashboard] = useState(true);
    const [initialLoad, setInitialLoad] = useState(true);
    
    // Filter states
    const [searchTerm, setSearchTerm] = useState('');
    const [stageFilter, setStageFilter] = useState('All');
    const [sessionFilter, setSessionFilter] = useState('All');

    // Form data for logging tests
    const [formData, setFormData] = useState({});
    
    // Dashboard data
    const [dashboardData, setDashboardData] = useState({
        recentLogs: [],
        dangerousValues: [],
        trends: {},
        averages: {}
    });

    // Water quality danger thresholds
    const dangerThresholds = {
        ph_value: { min: 6.5, max: 8.5, unit: 'pH' },
        tds_ppm_value: { min: 0, max: 500, unit: 'ppm' },
        ec_us_cm_value: { min: 0, max: 1000, unit: 'µS/cm' }
    };

    const fetchStages = useCallback(async () => {
        try {
            const data = await apiService.get('/water/stages');
            setStages(Array.isArray(data) ? data : []);
            
            // Initialize form data structure based on stages
            const initialFormData = {};
            data.forEach(stage => {
                initialFormData[stage.stage_id] = {
                    morning: { ph_value: '', tds_ppm_value: '', ec_us_cm_value: '' },
                    afternoon: { ph_value: '', tds_ppm_value: '', ec_us_cm_value: '' }
                };
            });
            setFormData(initialFormData);
        } catch (err) {
            console.error('Error fetching stages:', err);
            setError('ไม่สามารถโหลดข้อมูลขั้นตอนการตรวจสอบได้');
        }
    }, []);

    const fetchLogs = useCallback(async (date, showWarning = true) => {
        setLoading(true);
        setError(null);
        try {
            const data = await apiService.get(`/water/logs?date=${date}`);
            setLogs(Array.isArray(data) ? data : []);
        } catch (err) {
            console.error('Error fetching water logs:', err);
            if (err.status === 404) {
                setLogs([]);
<<<<<<< HEAD
                if (showWarning) {
                    setError('No water test log');
                }
=======
                setError('ไม่มีบันทึกการตรวจสอบน้ำ');
>>>>>>> 44a0e84b
            } else {
                setError('ไม่สามารถโหลดบันทึกการตรวจสอบน้ำได้ กรุณาลองใหม่อีกครั้ง');
            }
        } finally {
            setLoading(false);
        }
    }, []);

    const fetchDashboardData = useCallback(async () => {
        try {
            // Get recent logs for dashboard (last 7 days)
            const endDate = new Date();
            const startDate = new Date();
            startDate.setDate(startDate.getDate() - 7);
            
            const formatDate = (d) => getISODate(d);

            const query = new URLSearchParams({
                start_date: formatDate(startDate),
                end_date: formatDate(endDate)
            }).toString();

            const recentLogs = await apiService.get(`/water/logs/recent?${query}`);
            
            // Calculate dangerous values
            const dangerousValues = [];
            recentLogs.forEach(log => {
                Object.keys(dangerThresholds).forEach(param => {
                    const value = log[param];
                    const threshold = dangerThresholds[param];
                    if (value && (value < threshold.min || value > threshold.max)) {
                        dangerousValues.push({
                            ...log,
                            parameter: param,
                            value: value,
                            threshold: threshold,
                            severity: value < threshold.min * 0.8 || value > threshold.max * 1.2 ? 'high' : 'medium'
                        });
                    }
                });
            });

            setDashboardData({
                recentLogs: recentLogs || [],
                dangerousValues,
                trends: calculateTrends(recentLogs || []),
                averages: calculateAverages(recentLogs || [])
            });
        } catch (err) {
            console.error('Failed to fetch dashboard data:', err);
        }
    }, []);

    const calculateTrends = (logs) => {
        const trends = {};
        const parameters = ['ph_value', 'tds_ppm_value', 'ec_us_cm_value'];
        
        parameters.forEach(param => {
            const values = logs.filter(log => log[param]).map(log => log[param]);
            if (values.length >= 2) {
                const recent = values.slice(-3).reduce((a, b) => a + b, 0) / Math.min(3, values.length);
                const older = values.slice(0, -3).reduce((a, b) => a + b, 0) / Math.max(1, values.length - 3);
                trends[param] = recent > older ? 'up' : recent < older ? 'down' : 'stable';
            } else {
                trends[param] = 'stable';
            }
        });
        
        return trends;
    };

    const calculateAverages = (logs) => {
        const averages = {};
        const parameters = ['ph_value', 'tds_ppm_value', 'ec_us_cm_value'];
        
        parameters.forEach(param => {
            const values = logs.filter(log => log[param]).map(log => log[param]);
            averages[param] = values.length > 0 ? 
                (values.reduce((a, b) => a + b, 0) / values.length).toFixed(2) : 
                'N/A';
        });
        
        return averages;
    };

    useEffect(() => {
        fetchStages();
        fetchDashboardData();
    }, [fetchStages, fetchDashboardData]);

    useEffect(() => {
        fetchLogs(selectedDate, !initialLoad);
        setInitialLoad(false);
    }, [selectedDate, fetchLogs]);

    const resetForm = useCallback(() => {
        const reset = {};
        stages.forEach(stage => {
            reset[stage.stage_id] = {
                morning: { ph_value: '', tds_ppm_value: '', ec_us_cm_value: '' },
                afternoon: { ph_value: '', tds_ppm_value: '', ec_us_cm_value: '' }
            };
        });
        setFormData(reset);
    }, [stages]);

    useEffect(() => {
        if (showLogForm) {
            if (logs.length > 0) {
                const existingData = {};
                stages.forEach(s => {
                    existingData[s.stage_id] = { morning: {}, afternoon: {} };
                });
                logs.forEach(log => {
                    const sessionKey = log.test_session.toLowerCase();
                    if (!existingData[log.stage_id]) {
                        existingData[log.stage_id] = { morning: {}, afternoon: {} };
                    }
                    existingData[log.stage_id][sessionKey] = {
                        ph_value: log.ph_value || '',
                        tds_ppm_value: log.tds_ppm_value || '',
                        ec_us_cm_value: log.ec_us_cm_value || ''
                    };
                });
                setFormData(existingData);
            }
        } else {
            resetForm();
        }
    }, [showLogForm, logs, stages, resetForm]);

    useEffect(() => {
        resetForm();
    }, [selectedDate, resetForm]);

    const handleSubmitLogs = async () => {
        setLoading(true);
        try {
            const logsToSubmit = [];
            
            // Convert form data to individual log entries
            Object.keys(formData).forEach(stageId => {
                const stageData = formData[stageId];
                ['morning', 'afternoon'].forEach(session => {
                    const sessionData = stageData[session];
                    if (sessionData && (sessionData.ph_value || sessionData.tds_ppm_value || sessionData.ec_us_cm_value)) {
                        logsToSubmit.push({
                            stage_id: parseInt(stageId),
                            test_session: session.charAt(0).toUpperCase() + session.slice(1),
                            test_timestamp: new Date(`${selectedDate}T${session === 'morning' ? '08:00:00' : '14:00:00'}Z`).toISOString(),
                            ph_value: sessionData.ph_value || null,
                            tds_ppm_value: sessionData.tds_ppm_value || null,
                            ec_us_cm_value: sessionData.ec_us_cm_value || null
                        });
                    }
                });
            });

            // Submit all logs
            for (const logData of logsToSubmit) {
                await apiService.post('/water/logs', logData);
            }

            // Refresh data
            await Promise.all([
                fetchLogs(selectedDate),
                fetchDashboardData()
            ]);

            setShowLogForm(false);
            
            // Reset form
            const resetFormData = {};
            stages.forEach(stage => {
                resetFormData[stage.stage_id] = {
                    morning: { ph_value: '', tds_ppm_value: '', ec_us_cm_value: '' },
                    afternoon: { ph_value: '', tds_ppm_value: '', ec_us_cm_value: '' }
                };
            });
            setFormData(resetFormData);
            setError(null);
        } catch (err) {
            console.error('Failed to submit water test logs:', err);
            setError('ไม่สามารถบันทึกผลการตรวจสอบได้ กรุณาลองใหม่อีกครั้ง');
        } finally {
            setLoading(false);
        }
    };

    const isValueDangerous = (parameter, value) => {
        if (!value || !dangerThresholds[parameter]) return false;
        const threshold = dangerThresholds[parameter];
        return value < threshold.min || value > threshold.max;
    };

    const getValueColor = (parameter, value) => {
        if (!value) return 'text-gray-500';
        if (isValueDangerous(parameter, value)) {
            return 'text-red-600 font-semibold';
        }
        return 'text-green-600';
    };

    const filteredLogs = logs.filter(log => {
        const matchesSearch = searchTerm === '' || 
            log.stage_name?.toLowerCase().includes(searchTerm.toLowerCase()) ||
            log.recorded_by?.toLowerCase().includes(searchTerm.toLowerCase());
        
        const matchesStage = stageFilter === 'All' || log.stage_name === stageFilter;
        const matchesSession = sessionFilter === 'All' || log.test_session === sessionFilter;
        
        return matchesSearch && matchesStage && matchesSession;
    });

    return (
        <div className="p-0 sm:p-2 lg:p-4">
            <div className="max-w-7xl mx-auto">
                {/* Header */}
                <div className="bg-white rounded-lg shadow-sm p-6 mb-6">
                    <div className="flex flex-col sm:flex-row justify-between items-start sm:items-center gap-4">
                        <div className="flex items-center gap-3">
                            <div className="p-2 bg-blue-100 rounded-lg">
                                <Droplets className="w-6 h-6 text-blue-600" />
                            </div>
                            <div>
                                <h1 className="text-2xl font-bold text-gray-900">บันทึกการตรวจสอบคุณภาพน้ำ</h1>
                                <p className="text-gray-600">ติดตามคุณภาพน้ำในทุกขั้นตอนการบำบัด'</p>
                            </div>
                        </div>
                        <div className="flex gap-3">
                            <button
                                onClick={() => setShowDashboard(!showDashboard)}
                                className={`flex items-center gap-2 px-4 py-2 rounded-lg transition-colors ${
                                    showDashboard 
                                        ? 'bg-blue-600 text-white' 
                                        : 'bg-gray-100 text-gray-700 hover:bg-gray-200'
                                }`}
                            >
                                <BarChart3 className="w-5 h-5" />
                                แดชบอร์ด
                            </button>
                            <button
                                onClick={() => setShowLogForm(true)}
                                className="flex items-center gap-2 bg-blue-600 text-white px-4 py-2 rounded-lg hover:bg-blue-700 transition-colors"
                            >
                                <Plus className="w-5 h-5" />
                                เพิ่มผลการตรวจสอบ
                            </button>
                        </div>
                    </div>
                </div>

                {/* Dashboard Section - Replace with WaterDashboard component */}
                {showDashboard && (
                        <WaterDashboard
                            dashboardData={dashboardData}
                            dangerThresholds={dangerThresholds}
                        />
                )}

                {/* Date Selector and Filters */}
                <div className="bg-white rounded-lg shadow-sm p-6 mb-6">
                    <div className="flex flex-col lg:flex-row gap-4 items-center">
                        <div className="flex items-center gap-3">
                            <Calendar className="w-5 h-5 text-gray-400" />
                            <label className="text-sm font-medium text-gray-700">ผลวันที่:</label>
                            <input
                                type="date"
                                value={selectedDate}
                                onChange={(e) => setSelectedDate(e.target.value)}
                                className="px-3 py-2 border border-gray-300 rounded-lg focus:ring-2 focus:ring-blue-500 focus:border-transparent"
                            />
                        </div>
                        
                        <div className="flex-1">
                            <div className="relative">
                                <Search className="absolute left-3 top-1/2 transform -translate-y-1/2 text-gray-400 w-5 h-5" />
                                <input
                                    type="text"
                                    placeholder="ค้นหาบันทึก..."
                                    value={searchTerm}
                                    onChange={(e) => setSearchTerm(e.target.value)}
                                    className="w-full pl-10 pr-4 py-2 border border-gray-300 rounded-lg focus:ring-2 focus:ring-blue-500 focus:border-transparent"
                                />
                            </div>
                        </div>

                        <div className="flex gap-3">
                            <select
                                value={stageFilter}
                                onChange={(e) => setStageFilter(e.target.value)}
                                className="px-3 py-2 border border-gray-300 rounded-lg focus:ring-2 focus:ring-blue-500 focus:border-transparent"
                            >
                                <option value="All">ขั้นตอนทั้งหมด</option>
                                {stages.map(stage => (
                                    <option key={stage.stage_id} value={stage.stage_name}>{stage.stage_name}</option>
                                ))}
                            </select>
                            <select
                                value={sessionFilter}
                                onChange={(e) => setSessionFilter(e.target.value)}
                                className="px-3 py-2 border border-gray-300 rounded-lg focus:ring-2 focus:ring-blue-500 focus:border-transparent"
                            >
                                <option value="All">ทุกช่วง</option>
                                <option value="Morning">เช้า</option>
                                <option value="Afternoon">บ่าย</option>
                            </select>
                        </div>
                    </div>
                </div>

                {/* Error Message */}
                {error && (
                    <div className="bg-red-50 border border-red-200 rounded-lg p-4 mb-6">
                        <div className="flex items-center gap-3">
                            <AlertTriangle className="w-5 h-5 text-red-500" />
                            <p className="text-red-700">{error}</p>
                            <button
                                onClick={() => setError(null)}
                                className="ml-auto text-red-400 hover:text-red-600"
                            >
                                <X className="w-5 h-5" />
                            </button>
                        </div>
                    </div>
                )}

                {/* Test Logs Table */}
                <div className="bg-white rounded-lg shadow-sm overflow-hidden">
                    <div className="px-6 py-4 border-b border-gray-200">
                        <h2 className="text-lg font-semibold text-gray-900">
                            ผลตรวจสอบน้ำในวันที่ {new Date(selectedDate).toLocaleDateString()}
                        </h2>
                    </div>

                    {loading ? (
                        <div className="p-8 text-center">
                            <div className="animate-spin rounded-full h-8 w-8 border-b-2 border-blue-600 mx-auto"></div>
                            <p className="mt-2 text-gray-500">กำลังโหลดบันทึกการตรวจสอบ...</p>
                        </div>
                    ) : filteredLogs.length === 0 ? (
                        <div className="p-8 text-center">
                            <Droplets className="w-12 h-12 text-gray-400 mx-auto mb-4" />
                            <p className="text-gray-500 text-lg">ไม่พบบันทึกการตรวจสอบ</p>
                            <p className="text-gray-400">ลองเลือกวันที่อื่นหรือล้างตัวกรอง</p>
                        </div>
                    ) : (
                        <div className="overflow-x-auto">
                            <table className="min-w-full divide-y divide-gray-200">
                                <thead className="bg-gray-50">
                                    <tr>
                                        <th className="px-6 py-3 text-left text-xs font-medium text-gray-500 uppercase tracking-wider">ขั้นตอน</th>
                                        <th className="px-6 py-3 text-left text-xs font-medium text-gray-500 uppercase tracking-wider">ช่วงเวลา</th>
                                        <th className="px-6 py-3 text-left text-xs font-medium text-gray-500 uppercase tracking-wider">ค่า pH</th>
                                        <th className="px-6 py-3 text-left text-xs font-medium text-gray-500 uppercase tracking-wider">TDS (ppm)</th>
                                        <th className="px-6 py-3 text-left text-xs font-medium text-gray-500 uppercase tracking-wider">EC (µS/cm)</th>
                                        <th className="px-6 py-3 text-left text-xs font-medium text-gray-500 uppercase tracking-wider">เวลา</th>
                                        <th className="px-6 py-3 text-left text-xs font-medium text-gray-500 uppercase tracking-wider">บันทึกโดย</th>
                                    </tr>
                                </thead>
                                <tbody className="bg-white divide-y divide-gray-200">
                                    {filteredLogs.map((log) => (
                                        <tr key={log.log_id} className="hover:bg-gray-50">
                                            <td className="px-6 py-4 whitespace-nowrap">
                                                <div className="text-sm font-medium text-gray-900">{log.stage_name}</div>
                                            </td>
                                            <td className="px-6 py-4 whitespace-nowrap">
                                                <span className={`inline-flex px-2 py-1 text-xs font-semibold rounded-full ${
                                                    log.test_session === 'Morning' 
                                                        ? 'bg-yellow-100 text-yellow-800' 
                                                        : 'bg-orange-100 text-orange-800'
                                                }`}>
                                                    {log.test_session === 'Morning' ? 'เช้า' : 'บ่าย]'}
                                                </span>
                                            </td>
                                            <td className="px-6 py-4 whitespace-nowrap">
                                                <span className={`text-sm ${getValueColor('ph_value', log.ph_value)}`}>
                                                    {log.ph_value || 'N/A'}
                                                    {isValueDangerous('ph_value', log.ph_value) && (
                                                        <AlertTriangle className="inline w-4 h-4 ml-1 text-red-500" />
                                                    )}
                                                </span>
                                            </td>
                                            <td className="px-6 py-4 whitespace-nowrap">
                                                <span className={`text-sm ${getValueColor('tds_ppm_value', log.tds_ppm_value)}`}>
                                                    {log.tds_ppm_value || 'N/A'}
                                                    {isValueDangerous('tds_ppm_value', log.tds_ppm_value) && (
                                                        <AlertTriangle className="inline w-4 h-4 ml-1 text-red-500" />
                                                    )}
                                                </span>
                                            </td>
                                            <td className="px-6 py-4 whitespace-nowrap">
                                                <span className={`text-sm ${getValueColor('ec_us_cm_value', log.ec_us_cm_value)}`}>
                                                    {log.ec_us_cm_value || 'N/A'}
                                                    {isValueDangerous('ec_us_cm_value', log.ec_us_cm_value) && (
                                                        <AlertTriangle className="inline w-4 h-4 ml-1 text-red-500" />
                                                    )}
                                                </span>
                                            </td>
                                            <td className="px-6 py-4 whitespace-nowrap text-sm text-gray-500">
                                                {new Date(log.test_timestamp).toLocaleTimeString('en-US', { timeZone: 'UTC' })}
                                            </td>
                                            <td className="px-6 py-4 whitespace-nowrap text-sm text-gray-500">
                                                {log.recorded_by}
                                            </td>
                                        </tr>
                                    ))}
                                </tbody>
                            </table>
                        </div>
                    )}
                </div>

                <WaterLogForm 
                    isOpen={showLogForm}
                    onClose={() => setShowLogForm(false)}
                    onSubmit={handleSubmitLogs}
                    formData={formData}
                    setFormData={setFormData}
                    stages={stages}
                    selectedDate={selectedDate}
                    setSelectedDate={setSelectedDate}
                    loading={loading}
                    dangerThresholds={dangerThresholds}
                />

            </div>
        </div>
    );
}<|MERGE_RESOLUTION|>--- conflicted
+++ resolved
@@ -69,13 +69,9 @@
             console.error('Error fetching water logs:', err);
             if (err.status === 404) {
                 setLogs([]);
-<<<<<<< HEAD
                 if (showWarning) {
-                    setError('No water test log');
+                    setError('ไม่มีบันทึกการตรวจสอบน้ำ');
                 }
-=======
-                setError('ไม่มีบันทึกการตรวจสอบน้ำ');
->>>>>>> 44a0e84b
             } else {
                 setError('ไม่สามารถโหลดบันทึกการตรวจสอบน้ำได้ กรุณาลองใหม่อีกครั้ง');
             }
